import os
import time
import socket

import google.oauth2.service_account
import googleapiclient.discovery
from core_data_modules.logging import Logger
from googleapiclient.errors import HttpError
from googleapiclient.http import MediaFileUpload

# If modifying these scopes, delete the file token.json.
SCOPES = ["https://www.googleapis.com/auth/drive"]

_drive_service = None

log = Logger(__name__)


def init_client_from_file(service_account_credentials_file):
    global _drive_service

    credentials = google.oauth2.service_account.Credentials.from_service_account_file(service_account_credentials_file,
                                                                                      scopes=SCOPES)
    if not credentials:
        log.error(f"Failed to get credentials from file '{service_account_credentials_file}'")
        exit(1)

    _drive_service = googleapiclient.discovery.build('drive', 'v3', credentials=credentials)


def init_client_from_info(service_account_credentials_info):
    global _drive_service

    credentials = google.oauth2.service_account.Credentials.from_service_account_info(service_account_credentials_info,
                                                                                      scopes=SCOPES)
    if not credentials:
        log.error("Failed to get credentials from dict")
        exit(1)

    _drive_service = googleapiclient.discovery.build('drive', 'v3', credentials=credentials)


def _get_root_id():
    log.info("Getting id of drive root folder...")
    return _drive_service.files().get(fileId='root').execute().get('id')


def _list_folder_id(folder_id):
    """Returns a list with map elements with the following structure:
    {
        'name': ''
        'id': '',
        'mimeType': '',
    }
    """
    children = []
    page_token = None

    log.info(f"Getting children of folder with id '{folder_id}'...")
    page_count = 1
    while True:
        log.info(f"Getting children of folder with id '{folder_id}' - got page {page_count}")
        response = _drive_service.files().list(
            q=f"'{folder_id}' in parents",
            spaces='drive',
            fields='nextPageToken, files(id, name, mimeType)',
            pageToken=page_token).execute()
        for file in response.get("files", []):
            children.append(file)
        page_token = response.get("nextPageToken", None)
        if page_token is None:
            break
    log.info(f"Getting children of folder with id '{folder_id}' - done. {len(children)} children")
    return children


def _get_folder_id(name, parent_id, recursive=False):
    log.info('Getting id of folder "{}" under parent with id "{}"...'.format(name, parent_id))
    response = _drive_service.files().list(
        q="name='{}' and '{}' in parents and mimeType='application/vnd.google-apps.folder'".format(name, parent_id),
        spaces='drive',
        fields='files(id)').execute()
    files = response.get('files', [])
    if len(files) == 0:
        if not recursive:
            log.error(f"Folder '{name}' not found under parent with id {parent_id}.")
            exit(1)
        # Create folder
        files.append({"id": _add_folder(name, parent_id)})
    if len(files) > 1:
        log.error(f"Multiple folders with name '{name}' found under parent with id {parent_id}.")
        exit(1)
    assert (len(files) == 1)
    folder = files[0]
    folder_id = folder.get("id")
    log.info(
        f"Getting id of folder '{name}' under parent with id '{parent_id}' - done. Folder id is '{folder_id}'")
    return folder_id


def _get_shared_folder_id(name):
    log.info(f"Getting id of shared-with-me folder '{name}'...")
    response = _drive_service.files().list(
        q=f"name='{name}' and sharedWithMe=true and mimeType='application/vnd.google-apps.folder'",
        spaces="drive",
        fields="files(id)").execute()
    files = response.get("files", [])
    if len(files) == 0:
        log.error(f"Folder '{name}' not found in shared-with-me category.")
        exit(1)
    if len(files) > 1:
        log.error(f"Multiple folders with name '{name}' found in shared-with-me category.")
        exit(1)
    assert (len(files) == 1)
    folder = files[0]
    folder_id = folder.get('id')
    log.info(f"Getting id of shared-with-me folder '{name}' - done. Folder id is '{folder_id}'")
    return folder_id


def _get_path_id(path, recursive=False, target_folder_is_shared_with_me=False):
    folders = _split_path(path)

    if target_folder_is_shared_with_me:
        if len(folders) == 0:
            log.error("Missing target folder name which necessary when looking for a shared-with-me type folder")
            exit(1)
        folder_id = _get_shared_folder_id(folders[0])
        folders.remove(folders[0])
    else:
        folder_id = _get_root_id()

    for folder in folders:
        folder_id = _get_folder_id(folder, folder_id, recursive)
    return folder_id


def _split_path(path):
    folders = []
    while path != "":
        path, folder = os.path.split(path)
        if folder != "":
            folders.append(folder)
    folders.reverse()
    return folders


def _add_folder(name, parent_id):
    log.info(f"Creating folder '{name}' under parent with id '{parent_id}'...")
    file_metadata = {
        "name": name,
        "mimeType": "application/vnd.google-apps.folder",
        "parents": [parent_id],
    }
    file = _drive_service.files().create(body=file_metadata,
                                         fields="id").execute()
    log.info(f"Creating folder '{name}' under parent with id '{parent_id}' - done. Folder id is '{file.get('id')}'")
    return file.get('id')


def _update_file(source_file_path, target_file_id):
    media = MediaFileUpload(source_file_path,
                            resumable=True)

    log.info(f"Updating file with ID '{target_file_id}' with source file '{source_file_path}'...")
    file = _drive_service.files().update(fileId=target_file_id,
                                         media_body=media,
                                         fields="name").execute()

    log.info(
        f"Updating file with ID '{target_file_id}' with source file '{source_file_path}' - done. File name was "
        f"'{file.get('name')}'"
    )


def _create_file(source_file_path, target_folder_id, target_file_name=None):
    if target_file_name is None:
        target_file_name = os.path.basename(source_file_path)

    file_metadata = {
        "name": target_file_name,
        "parents": [target_folder_id]
    }
    media = MediaFileUpload(source_file_path,
                            resumable=True)

    log.info(f"Creating file '{target_file_name}' in folder with ID '{target_folder_id}' "
             f"with source file '{source_file_path}'...")
    file = _drive_service.files().create(body=file_metadata,
                                         media_body=media,
                                         fields="id").execute()
    log.info(f"Creating file '{target_file_name}' in folder with ID '{target_folder_id}' with source file "
             f"'{source_file_path}' - done. File id is '{file.get('id')}'")


def update_or_create(source_file_path, target_folder_path, target_file_name=None, recursive=False,
                     target_folder_is_shared_with_me=False, max_retries=2, backoff_seconds=1):
    try:
        if target_file_name is None:
            target_file_name = os.path.basename(source_file_path)

        target_folder_id = _get_path_id(target_folder_path, recursive, target_folder_is_shared_with_me)
        files = _list_folder_id(target_folder_id)
        files_with_upload_name = list(filter(lambda file: file.get('name') == target_file_name, files))

        if len(files_with_upload_name) > 1:
            log.error("Multiple files with the same name found in Drive folder.")
            log.error("I don't know which to update, aborting.")
            exit(1)

        if len(files_with_upload_name) == 1:
            existing_file = files_with_upload_name[0]
            # Make sure it's not a folder
            if existing_file.get("mimetype") == "application/vnd.google-apps.folder":
                log.error(f"Attempting to replace a folder with a file with name '{target_file_name}'")
                exit(1)
            _update_file(source_file_path, existing_file.get("id"))
            return

        _create_file(source_file_path, target_folder_id, target_file_name)
<<<<<<< HEAD
    except HttpError as ex:
        # Handle 500/503 errors with exponentiated back-off, as is recommended by the Drive docs for this error.
        if ex.resp.status not in {500, 503}:
            raise ex

        log.warning(f"Upload failed with HttpError {ex.resp.status}")
=======
    except (HttpError, socket.timeout) as ex:
        if type(ex) == HttpError:
            if ex.resp.status != 500:
                raise ex
            log.warning(f"Upload failed with HttpError 500")

        if type(ex) == socket.timeout:
            log.warning(f"Upload failed with socket.timeout error")

>>>>>>> 2202496d
        if max_retries > 0:
            log.info(f"Retrying up to {max_retries} more times, after {backoff_seconds} seconds...")
            time.sleep(backoff_seconds)
            update_or_create(source_file_path, target_folder_path, target_file_name, recursive,
                             target_folder_is_shared_with_me, max_retries - 1, backoff_seconds * 2)
        else:
            log.error("Retried the maximum number of times")
            raise ex<|MERGE_RESOLUTION|>--- conflicted
+++ resolved
@@ -218,24 +218,15 @@
             return
 
         _create_file(source_file_path, target_folder_id, target_file_name)
-<<<<<<< HEAD
-    except HttpError as ex:
-        # Handle 500/503 errors with exponentiated back-off, as is recommended by the Drive docs for this error.
-        if ex.resp.status not in {500, 503}:
-            raise ex
-
-        log.warning(f"Upload failed with HttpError {ex.resp.status}")
-=======
     except (HttpError, socket.timeout) as ex:
         if type(ex) == HttpError:
-            if ex.resp.status != 500:
+            if ex.resp.status not in {500, 503}:
                 raise ex
             log.warning(f"Upload failed with HttpError 500")
 
         if type(ex) == socket.timeout:
             log.warning(f"Upload failed with socket.timeout error")
 
->>>>>>> 2202496d
         if max_retries > 0:
             log.info(f"Retrying up to {max_retries} more times, after {backoff_seconds} seconds...")
             time.sleep(backoff_seconds)
